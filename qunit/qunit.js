--- conflicted
+++ resolved
@@ -494,10 +494,12 @@
 		message = '<span class="test-message">' + message + "</span>";
 		expected = escapeHtml(QUnit.jsDump.parse(expected));
 		actual = escapeHtml(QUnit.jsDump.parse(actual));
-		var output = message + ', expected: <span class="test-expected">' + expected + '</span>';
+		var output = message + '<table><tr class="test-expected"><th>Expected: </th><td><pre>' + expected + '</pre></td></tr>';
 		if (actual != expected) {
-			output += ' result: <span class="test-actual">' + actual + '</span>, diff: ' + QUnit.diff(expected, actual);
-		}
+			output += '<tr class="test-actual"><th>Result: </th><td><pre>' + actual + '</pre></td></tr>';
+			output += '<tr class="test-diff"><th>Diff: </th><td><pre>' + QUnit.diff(expected, actual) +'</pre></td></tr>';
+		}
+		output += "</table>";
 		
 		QUnit.log(result, message, details);
 		
@@ -704,29 +706,6 @@
 	});
 }
 
-<<<<<<< HEAD
-=======
-function push(result, actual, expected, message) {
-	message = escapeHtml(message) || (result ? "okay" : "failed");
-	message = '<span class="test-message">' + message + "</span>";
-	expected = escapeHtml(QUnit.jsDump.parse(expected));
-	actual = escapeHtml(QUnit.jsDump.parse(actual));
-	var output = message + '<table><tr class="test-expected"><th>Expected: </th><td><pre>' + expected + '</pre></td></tr>';
-	if (actual != expected) {
-		output += '<tr class="test-actual"><th>Result: </th><td><pre>' + actual + '</pre></td></tr>';
-		output += '<tr class="test-diff"><th>Diff: </th><td><pre>' + QUnit.diff(expected, actual) +'</pre></td></tr>';
-	}
-	output += "</table>";
-	
-	// can't use ok, as that would double-escape messages
-	QUnit.log(result, output);
-	config.assertions.push({
-		result: !!result,
-		message: output
-	});
-}
-
->>>>>>> bcba4e7d
 function synchronize( callback ) {
 	config.queue.push( callback );
 
